package twofactor

import (
	"bytes"
	"crypto"
	"crypto/hmac"
	"crypto/rand"
	"crypto/sha1"
	"crypto/sha256"
	"crypto/sha512"
	"encoding/base32"
	"encoding/hex"
	"errors"
	"fmt"
	"hash"
	"io"
	"math"
	"net/url"
	"strconv"
	"time"

	"github.com/sec51/convert"
	"github.com/sec51/convert/bigendian"
	"github.com/sec51/cryptoengine"
	qr "github.com/sec51/qrcode"
)

const (
	backoff_minutes = 5 // this is the time to wait before verifying another token
	max_failures    = 3 // total amount of failures, after that the user needs to wait for the backoff time
	counter_size    = 8 // this is defined in the RFC 4226
	message_type    = 0 // this is the message type for the crypto engine
)

var (
	initializationFailedError = errors.New("Totp has not been initialized correctly")
	LockDownError             = errors.New("The verification is locked down, because of too many trials.")
)

// WARNING: The `Totp` struct should never be instantiated manually!
// Use the `NewTOTP` function
type Totp struct {
	key                       []byte             // this is the secret key
	counter                   [counter_size]byte // this is the counter used to synchronize with the client device
	digits                    int                // total amount of digits of the code displayed on the device
	issuer                    string             // the company which issues the 2FA
	account                   string             // usually the user email or the account id
	stepSize                  int                // by default 30 seconds
	clientOffset              int                // the amount of steps the client is off
	totalVerificationFailures int                // the total amount of verification failures from the client - by default 10
	lastVerificationTime      time.Time          // the last verification executed
	hashFunction              crypto.Hash        // the hash function used in the HMAC construction (sha1 - sha156 - sha512)
}

// This function is used to synchronize the counter with the client
// Offset can be a negative number as well
// Usually it's either -1, 0 or 1
// This is used internally
func (otp *Totp) synchronizeCounter(offset int) {
	otp.clientOffset = offset
}

// Label returns the combination of issuer:account string
func (otp *Totp) label() string {
	return fmt.Sprintf("%s:%s", url.QueryEscape(otp.issuer), otp.account)
}

// Counter returns the TOTP's 8-byte counter as unsigned 64-bit integer.
func (otp *Totp) getIntCounter() uint64 {
	return bigendian.FromUint64(otp.counter)
}

// NewTOTP This function creates a new TOTP object
// This is the function which is needed to start the whole process
// account: usually the user email
// issuer: the name of the company/service
// hash: is the crypto function used: crypto.SHA1, crypto.SHA256, crypto.SHA512
// digits: is the token amount of digits (6 or 7 or 8)
<<<<<<< HEAD
// it autmatically generates a secret key using the golang crypto rand package. If there is not enough entropy the function returns an error
=======
// steps: the amount of second the token is valid
// it automatically generates a secret key using the golang crypto rand package. If there is not enough entropy the function returns an error
>>>>>>> 7519c44a
// The key is not encrypted in this package. It's a secret key. Therefore if you transfer the key bytes in the network,
// please take care of protecting the key or in fact all the bytes.
func NewTOTP(account, issuer string, hash crypto.Hash, digits int) (*Totp, error) {
	return NewTOTPSteps(account, issuer, hash, digits, 30)
}

// NewTOTPSteps This function creates a new TOTP object
// This is the function which is needed to start the whole process
// account: usually the user email
// issuer: the name of the company/service
// hash: is the crypto function used: crypto.SHA1, crypto.SHA256, crypto.SHA512
// digits: is the token amount of digits (6 or 7 or 8)
// steps: the amount of second the token is valid
// it autmatically generates a secret key using the golang crypto rand package. If there is not enough entropy the function returns an error
// The key is not encrypted in this package. It's a secret key. Therefore if you transfer the key bytes in the network,
// please take care of protecting the key or in fact all the bytes.
func NewTOTPSteps(account, issuer string, hash crypto.Hash, digits, steps int) (*Totp, error) {
	keySize := hash.Size()
	key := make([]byte, keySize)
	total, err := rand.Read(key)
	if err != nil {
		return nil, fmt.Errorf("TOTP failed to create because there is not enough entropy, we got only %d random bytes", total)
	}

	// sanitize the digits range otherwise it may create invalid tokens !
	if digits < 6 || digits > 8 {
		digits = 8
	}

	return makeTOTP(key, account, issuer, hash, digits, steps)
}

// Private function which initialize the TOTP so that it's easier to unit test it
<<<<<<< HEAD
// Used internnaly
func makeTOTP(key []byte, account, issuer string, hash crypto.Hash, digits, steps int) (*Totp, error) {
=======
// Used internally
func makeTOTP(key []byte, account, issuer string, hash crypto.Hash, digits int) (*Totp, error) {
>>>>>>> 7519c44a
	otp := new(Totp)
	otp.key = key
	otp.account = account
	otp.issuer = issuer
	otp.digits = digits
	otp.stepSize = steps // we set it to 30 seconds which is the recommended value from the RFC
	otp.clientOffset = 0
	otp.hashFunction = hash
	return otp, nil
}

// This function validates the user provided token
// It calculates 3 different tokens. The current one, one before now and one after now.
// The difference is driven by the TOTP step size
// Based on which of the 3 steps it succeeds to validates, the client offset is updated.
// It also updates the total amount of verification failures and the last time a verification happened in UTC time
// Returns an error in case of verification failure, with the reason
// There is a very basic method which protects from timing attacks, although if the step time used is low it should not be necessary
// An attacker can still learn the synchronization offset. This is however irrelevant because the attacker has then 30 seconds to
// guess the code and after 3 failures the function returns an error for the following 5 minutes
func (otp *Totp) Validate(userCode string) error {

	// check Totp initialization
	if err := totpHasBeenInitialized(otp); err != nil {
		return err
	}

	// verify that the token is valid
	if userCode == "" {
		return errors.New("User provided token is empty")
	}

	// check against the total amount of failures
	if otp.totalVerificationFailures >= max_failures && !validBackoffTime(otp.lastVerificationTime) {
		return LockDownError
	}

	if otp.totalVerificationFailures >= max_failures && validBackoffTime(otp.lastVerificationTime) {
		// reset the total verification failures counter
		otp.totalVerificationFailures = 0
	}

	// calculate the sha256 of the user code
	userTokenHash := sha256.Sum256([]byte(userCode))
	userToken := hex.EncodeToString(userTokenHash[:])

	// 1 calculate the 3 tokens
	tokens := make([]string, 3)
	token0Hash := sha256.Sum256([]byte(calculateTOTP(otp, -1)))
	token1Hash := sha256.Sum256([]byte(calculateTOTP(otp, 0)))
	token2Hash := sha256.Sum256([]byte(calculateTOTP(otp, 1)))

	tokens[0] = hex.EncodeToString(token0Hash[:]) // 30 seconds ago token
	tokens[1] = hex.EncodeToString(token1Hash[:]) // current token
	tokens[2] = hex.EncodeToString(token2Hash[:]) // next 30 seconds token

	// if the current time token is valid then, no need to re-sync and return nil
	if tokens[1] == userToken {
		return nil
	}

	// if the 30 seconds ago token is valid then return nil, but re-synchronize
	if tokens[0] == userToken {
		otp.synchronizeCounter(-1)
		return nil
	}

	// if the let's say 30 seconds ago token is valid then return nil, but re-synchronize
	if tokens[2] == userToken {
		otp.synchronizeCounter(1)
		return nil
	}

	otp.totalVerificationFailures++
	otp.lastVerificationTime = time.Now().UTC() // important to have it in UTC

	// if we got here everything is good
	return errors.New("Tokens mismatch.")
}

// Checks the time difference between the function call time and the parameter
// if the difference of time is greater than BACKOFF_MINUTES  it returns true, otherwise false
func validBackoffTime(lastVerification time.Time) bool {
	diff := lastVerification.UTC().Add(backoff_minutes * time.Minute)
	return time.Now().UTC().After(diff)
}

// Basically, we define TOTP as TOTP = HOTP(K, T), where T is an integer
// and represents the number of time steps between the initial counter
// time T0 and the current Unix time.
// T = (Current Unix time - T0) / X, where the
// default floor function is used in the computation.
// For example, with T0 = 0 and Time Step X = 30, T = 1 if the current
// Unix time is 59 seconds, and T = 2 if the current Unix time is
// 60 seconds.
func (otp *Totp) incrementCounter(index int) {
	// Unix returns t as a Unix time, the number of seconds elapsed since January 1, 1970 UTC.
	counterOffset := time.Duration(index*otp.stepSize) * time.Second
	now := time.Now().UTC().Add(counterOffset).Unix()
	otp.counter = bigendian.ToUint64(increment(now, otp.stepSize))
}

// Function which calculates the value of T (see rfc6238)
func increment(ts int64, stepSize int) uint64 {
	T := float64(ts / int64(stepSize)) // TODO: improve this conversions
	n := convert.Round(T)              // round T
	return n                           // convert n to little endian byte array
}

// Generates a new one time password with hmac-(HASH-FUNCTION)
func (otp *Totp) OTP() (string, error) {

	// verify the proper initialization
	if err := totpHasBeenInitialized(otp); err != nil {
		return "", err
	}

	// it uses the index 0, meaning that it calculates the current one
	return calculateTOTP(otp, 0), nil
}

// Private function which calculates the OTP token based on the index offset
// example: 1 * steps or -1 * steps
func calculateTOTP(otp *Totp, index int) string {
	var h hash.Hash

	switch otp.hashFunction {
	case crypto.SHA256:
		h = hmac.New(sha256.New, otp.key)
		break
	case crypto.SHA512:
		h = hmac.New(sha512.New, otp.key)
		break
	default:
		h = hmac.New(sha1.New, otp.key)
		break

	}

	// set the counter to the current step based ont the current time
	// this is necessary to generate the proper OTP
	otp.incrementCounter(index)

	return calculateToken(otp.counter[:], otp.digits, h)

}

func truncateHash(hmac_result []byte, size int) int64 {
	offset := hmac_result[size-1] & 0xf
	bin_code := (uint32(hmac_result[offset])&0x7f)<<24 |
		(uint32(hmac_result[offset+1])&0xff)<<16 |
		(uint32(hmac_result[offset+2])&0xff)<<8 |
		(uint32(hmac_result[offset+3]) & 0xff)
	return int64(bin_code)
}

// this is the function which calculates the HTOP code
func calculateToken(counter []byte, digits int, h hash.Hash) string {

	h.Write(counter)
	hashResult := h.Sum(nil)
	result := truncateHash(hashResult, h.Size())

	mod := int32(result % int64(math.Pow10(digits)))

	fmtStr := fmt.Sprintf("%%0%dd", digits)

	return fmt.Sprintf(fmtStr, mod)
}

// Secret returns the underlying base32 encoded secret.
// This should only be displayed the first time a user enables 2FA,
// and should be transmitted over a secure connection.
// Useful for supporting TOTP clients that don't support QR scanning.
func (otp *Totp) Secret() string {
	return base32.StdEncoding.EncodeToString(otp.key)
}

// URL returns a suitable URL, such as for the Google Authenticator app
// example: otpauth://totp/Example:alice@google.com?secret=JBSWY3DPEHPK3PXP&issuer=Example
func (otp *Totp) url() (string, error) {

	// verify the proper initialization
	if err := totpHasBeenInitialized(otp); err != nil {
		return "", err
	}

	secret := base32.StdEncoding.EncodeToString(otp.key)
	u := url.URL{}
	v := url.Values{}
	u.Scheme = "otpauth"
	u.Host = "totp"
	u.Path = otp.label()
	v.Add("secret", secret)
	v.Add("counter", fmt.Sprintf("%d", otp.getIntCounter()))
	v.Add("issuer", otp.issuer)
	v.Add("digits", strconv.Itoa(otp.digits))
	v.Add("period", strconv.Itoa(otp.stepSize))
	switch otp.hashFunction {
	case crypto.SHA256:
		v.Add("algorithm", "SHA256")
		break
	case crypto.SHA512:
		v.Add("algorithm", "SHA512")
		break
	default:
		v.Add("algorithm", "SHA1")
		break
	}
	u.RawQuery = v.Encode()
	return u.String(), nil
}

// QR generates a byte array containing QR code encoded PNG image, with level Q error correction,
// needed for the client apps to generate tokens
// The QR code should be displayed only the first time the user enabled the Two-Factor authentication.
// The QR code contains the shared KEY between the server application and the client application,
// therefore the QR code should be delivered via secure connection.
func (otp *Totp) QR() ([]byte, error) {

	// get the URL
	u, err := otp.url()

	// check for errors during initialization
	// this is already done on the URL method
	if err != nil {
		return nil, err
	}
	code, err := qr.Encode(u, qr.Q)
	if err != nil {
		return nil, err
	}
	return code.PNG(), nil
}

// ToBytes serialises a TOTP object in a byte array
// Sizes:         4        4      N     8       4        4        N         4          N      4     4          4               8                 4
// Format: |total_bytes|key_size|key|counter|digits|issuer_size|issuer|account_size|account|steps|offset|total_failures|verification_time|hashFunction_type|
// hashFunction_type: 0 = SHA1; 1 = SHA256; 2 = SHA512
// The data is encrypted using the cryptoengine library (which is a wrapper around the golang NaCl library)
// TODO:
// 1- improve sizes. For instance the hashFunction_type could be a short.
func (otp *Totp) ToBytes() ([]byte, error) {

	// check Totp initialization
	if err := totpHasBeenInitialized(otp); err != nil {
		return nil, err
	}

	var buffer bytes.Buffer

	// calculate the length of the key and create its byte representation
	keySize := len(otp.key)
	keySizeBytes := bigendian.ToInt(keySize) //bigEndianInt(keySize)

	// calculate the length of the issuer and create its byte representation
	issuerSize := len(otp.issuer)
	issuerSizeBytes := bigendian.ToInt(issuerSize)

	// calculate the length of the account and create its byte representation
	accountSize := len(otp.account)
	accountSizeBytes := bigendian.ToInt(accountSize)

	totalSize := 4 + 4 + keySize + 8 + 4 + 4 + issuerSize + 4 + accountSize + 4 + 4 + 4 + 8 + 4
	totalSizeBytes := bigendian.ToInt(totalSize)

	// at this point we are ready to write the data to the byte buffer
	// total size
	if _, err := buffer.Write(totalSizeBytes[:]); err != nil {
		return nil, err
	}

	// key
	if _, err := buffer.Write(keySizeBytes[:]); err != nil {
		return nil, err
	}
	if _, err := buffer.Write(otp.key); err != nil {
		return nil, err
	}

	// counter
	counterBytes := bigendian.ToUint64(otp.getIntCounter())
	if _, err := buffer.Write(counterBytes[:]); err != nil {
		return nil, err
	}

	// digits
	digitBytes := bigendian.ToInt(otp.digits)
	if _, err := buffer.Write(digitBytes[:]); err != nil {
		return nil, err
	}

	// issuer
	if _, err := buffer.Write(issuerSizeBytes[:]); err != nil {
		return nil, err
	}
	if _, err := buffer.WriteString(otp.issuer); err != nil {
		return nil, err
	}

	// account
	if _, err := buffer.Write(accountSizeBytes[:]); err != nil {
		return nil, err
	}
	if _, err := buffer.WriteString(otp.account); err != nil {
		return nil, err
	}

	// steps
	stepsBytes := bigendian.ToInt(otp.stepSize)
	if _, err := buffer.Write(stepsBytes[:]); err != nil {
		return nil, err
	}

	// offset
	offsetBytes := bigendian.ToInt(otp.clientOffset)
	if _, err := buffer.Write(offsetBytes[:]); err != nil {
		return nil, err
	}

	// total_failures
	totalFailuresBytes := bigendian.ToInt(otp.totalVerificationFailures)
	if _, err := buffer.Write(totalFailuresBytes[:]); err != nil {
		return nil, err
	}

	// last verification time
	verificationTimeBytes := bigendian.ToUint64(uint64(otp.lastVerificationTime.Unix()))
	if _, err := buffer.Write(verificationTimeBytes[:]); err != nil {
		return nil, err
	}

	// has_function_type
	switch otp.hashFunction {
	case crypto.SHA256:
		sha256Bytes := bigendian.ToInt(1)
		if _, err := buffer.Write(sha256Bytes[:]); err != nil {
			return nil, err
		}
		break
	case crypto.SHA512:
		sha512Bytes := bigendian.ToInt(2)
		if _, err := buffer.Write(sha512Bytes[:]); err != nil {
			return nil, err
		}
		break
	default:
		sha1Bytes := bigendian.ToInt(0)
		if _, err := buffer.Write(sha1Bytes[:]); err != nil {
			return nil, err
		}
	}

	// encrypt the TOTP bytes
	engine, err := cryptoengine.InitCryptoEngine(otp.issuer)
	if err != nil {
		return nil, err
	}

	// init the message to be encrypted
	message, err := cryptoengine.NewMessage(buffer.String(), message_type)
	if err != nil {
		return nil, err
	}

	// encrypt it
	encryptedMessage, err := engine.NewEncryptedMessage(message)
	if err != nil {
		return nil, err
	}

	return encryptedMessage.ToBytes()

}

// TOTPFromBytes converts a byte array to a totp object
// it stores the state of the TOTP object, like the key, the current counter, the client offset,
// the total amount of verification failures and the last time a verification happened
func TOTPFromBytes(encryptedMessage []byte, issuer string) (*Totp, error) {

	// init the cryptoengine
	engine, err := cryptoengine.InitCryptoEngine(issuer)
	if err != nil {
		return nil, err
	}

	// decrypt the message
	data, err := engine.Decrypt(encryptedMessage)
	if err != nil {
		return nil, err
	}

	// new reader
	reader := bytes.NewReader([]byte(data.Text))

	// otp object
	otp := new(Totp)

	// get the length
	length := make([]byte, 4)
	_, err = reader.Read(length) // read the 4 bytes for the total length
	if err != nil && err != io.EOF {
		return otp, err
	}

	totalSize := bigendian.FromInt([4]byte{length[0], length[1], length[2], length[3]})
	buffer := make([]byte, totalSize-4)
	_, err = reader.Read(buffer)
	if err != nil && err != io.EOF {
		return otp, err
	}

	// skip the total bytes size
	startOffset := 0
	// read key size
	endOffset := startOffset + 4
	keyBytes := buffer[startOffset:endOffset]
	keySize := bigendian.FromInt([4]byte{keyBytes[0], keyBytes[1], keyBytes[2], keyBytes[3]})

	// read the key
	startOffset = endOffset
	endOffset = startOffset + keySize
	otp.key = buffer[startOffset:endOffset]

	// read the counter
	startOffset = endOffset
	endOffset = startOffset + 8
	b := buffer[startOffset:endOffset]
	otp.counter = [8]byte{b[0], b[1], b[2], b[3], b[4], b[5], b[6], b[7]}

	// read the digits
	startOffset = endOffset
	endOffset = startOffset + 4
	b = buffer[startOffset:endOffset]
	otp.digits = bigendian.FromInt([4]byte{b[0], b[1], b[2], b[3]}) //

	// read the issuer size
	startOffset = endOffset
	endOffset = startOffset + 4
	b = buffer[startOffset:endOffset]
	issuerSize := bigendian.FromInt([4]byte{b[0], b[1], b[2], b[3]})

	// read the issuer string
	startOffset = endOffset
	endOffset = startOffset + issuerSize
	otp.issuer = string(buffer[startOffset:endOffset])

	// read the account size
	startOffset = endOffset
	endOffset = startOffset + 4
	b = buffer[startOffset:endOffset]
	accountSize := bigendian.FromInt([4]byte{b[0], b[1], b[2], b[3]})

	// read the account string
	startOffset = endOffset
	endOffset = startOffset + accountSize
	otp.account = string(buffer[startOffset:endOffset])

	// read the steps
	startOffset = endOffset
	endOffset = startOffset + 4
	b = buffer[startOffset:endOffset]
	otp.stepSize = bigendian.FromInt([4]byte{b[0], b[1], b[2], b[3]})

	// read the offset
	startOffset = endOffset
	endOffset = startOffset + 4
	b = buffer[startOffset:endOffset]
	otp.clientOffset = bigendian.FromInt([4]byte{b[0], b[1], b[2], b[3]})

	// read the total failures
	startOffset = endOffset
	endOffset = startOffset + 4
	b = buffer[startOffset:endOffset]
	otp.totalVerificationFailures = bigendian.FromInt([4]byte{b[0], b[1], b[2], b[3]})

	// read the offset
	startOffset = endOffset
	endOffset = startOffset + 8
	b = buffer[startOffset:endOffset]
	ts := bigendian.FromUint64([8]byte{b[0], b[1], b[2], b[3], b[4], b[5], b[6], b[7]})
	otp.lastVerificationTime = time.Unix(int64(ts), 0)

	// read the hash type
	startOffset = endOffset
	endOffset = startOffset + 4
	b = buffer[startOffset:endOffset]
	hashType := bigendian.FromInt([4]byte{b[0], b[1], b[2], b[3]})

	switch hashType {
	case 1:
		otp.hashFunction = crypto.SHA256
		break
	case 2:
		otp.hashFunction = crypto.SHA512
		break
	default:
		otp.hashFunction = crypto.SHA1
	}

	return otp, err
}

// this method checks the proper initialization of the Totp object
func totpHasBeenInitialized(otp *Totp) error {
	if otp == nil || otp.key == nil || len(otp.key) == 0 {
		return initializationFailedError
	}
	return nil
}<|MERGE_RESOLUTION|>--- conflicted
+++ resolved
@@ -76,12 +76,8 @@
 // issuer: the name of the company/service
 // hash: is the crypto function used: crypto.SHA1, crypto.SHA256, crypto.SHA512
 // digits: is the token amount of digits (6 or 7 or 8)
-<<<<<<< HEAD
-// it autmatically generates a secret key using the golang crypto rand package. If there is not enough entropy the function returns an error
-=======
 // steps: the amount of second the token is valid
 // it automatically generates a secret key using the golang crypto rand package. If there is not enough entropy the function returns an error
->>>>>>> 7519c44a
 // The key is not encrypted in this package. It's a secret key. Therefore if you transfer the key bytes in the network,
 // please take care of protecting the key or in fact all the bytes.
 func NewTOTP(account, issuer string, hash crypto.Hash, digits int) (*Totp, error) {
@@ -115,13 +111,8 @@
 }
 
 // Private function which initialize the TOTP so that it's easier to unit test it
-<<<<<<< HEAD
-// Used internnaly
+// Used internally
 func makeTOTP(key []byte, account, issuer string, hash crypto.Hash, digits, steps int) (*Totp, error) {
-=======
-// Used internally
-func makeTOTP(key []byte, account, issuer string, hash crypto.Hash, digits int) (*Totp, error) {
->>>>>>> 7519c44a
 	otp := new(Totp)
 	otp.key = key
 	otp.account = account
